--- conflicted
+++ resolved
@@ -779,12 +779,11 @@
             let addrbuff1 = addrs1.map(a => api.parseAddress(a));
             let addrbuff3 = addrs3.map(a => api.parseAddress(a));
             let fee:BN = new BN(90);
-<<<<<<< HEAD
             // let txu1:UnsignedTx = await api.makeNFTTransferTx(
             //     set, nftutxoids[1], addrs3, addrs3, fee, addrs1,
             //     UnixNow(), new BN(0), 1
             // );
-            let txu1:UnsignedTx = await api.makeNFTTransferTx(
+            let txu1:UnsignedTx = await api.buildNFTTransferTx(
                 set, nftutxoids[1], addrs3, addrs3, fee, addrs1, 1
             );
            
@@ -793,15 +792,7 @@
             //     fee, addrbuff1, addrbuff3, addrbuff3, 
             //     [nftutxoids[1]], UnixNow(), new BN(0), 1
             // )
-            let txu2:UnsignedTx = set.makeNFTTransferTx(
-=======
-            let txu1:UnsignedTx = await api.buildNFTTransferTx(
-                set, nftutxoids[1], addrs3, addrs3, fee, addrs1,
-                UnixNow(), new BN(0), 1
-            );
-           
             let txu2:UnsignedTx = set.buildNFTTransferTx(
->>>>>>> 377016ff
                 networkid, bintools.avaDeserialize(blockchainid), assetID,
                 fee, addrbuff1, addrbuff3, addrbuff3, 
                 [nftutxoids[1]], 1
