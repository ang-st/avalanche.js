--- conflicted
+++ resolved
@@ -90,7 +90,6 @@
     }
 
     /**
-<<<<<<< HEAD
      * Fetches the version of Gecko this node is running
      *
      * @returns Returns a Promise<string> containing the version of Gecko.
@@ -98,7 +97,11 @@
     getNodeVersion = async ():Promise<string> => {
         return this.callMethod("admin.getNodeVersion").then((response:RequestResponseData) => {
             return response.data["result"]["version"];
-=======
+          >>>>>>> user_changes
+        });
+    }
+
+    /**
      * Fetches the network name this node is running on
      *
      * @returns Returns a Promise<string> containing the network name.
@@ -106,7 +109,6 @@
     getNetworkName = async ():Promise<string> => {
         return this.callMethod("admin.getNetworkName").then((response:RequestResponseData) => {
             return response.data["result"]["networkName"];
->>>>>>> 7953f114
         });
     }
 
