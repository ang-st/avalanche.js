--- conflicted
+++ resolved
@@ -1,10 +1,6 @@
 {
   "name": "avalanche",
-<<<<<<< HEAD
-  "version": "2.1.0",
-=======
   "version": "2.2.1",
->>>>>>> eabcc2f2
   "description": "AVA Platform JS Library",
   "main": "typings/src/index.js",
   "types": "typings/src/index.d.ts",
